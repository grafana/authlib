--- conflicted
+++ resolved
@@ -406,46 +406,17 @@
 			return checkResponseAllowed, nil
 		}
 
-<<<<<<< HEAD
 		serviceIsAllowedAction := hasPermissionInToken(id.GetTokenPermissions(), req.Group, req.Resource, req.Verb, req.Name)
+		span.SetAttributes(attribute.Bool("service_allowed", serviceIsAllowedAction))
 		return CheckResponse{Allowed: serviceIsAllowedAction}, nil
-=======
-		action := fmt.Sprintf("%s/%s:%s", req.Group, req.Resource, req.Verb)
-		// Granular action includes the name of the resource
-		granularAction := fmt.Sprintf("%s/%s/%s:%s", req.Group, req.Resource, req.Name, req.Verb)
-
-		for _, p := range id.GetTokenPermissions() {
-			if p == action || p == granularAction {
-				span.SetAttributes(attribute.Bool("service_allowed", true))
-				return checkResponseAllowed, nil
-			}
-		}
-		span.SetAttributes(attribute.Bool("service_allowed", false))
-		return checkResponseDenied, nil
->>>>>>> 5ae10177
 	}
 
 	span.SetAttributes(attribute.String("subject", id.GetSubject()))
 
 	// Only check the service permissions if the access token check is enabled
 	if c.authCfg.accessTokenAuthEnabled {
-<<<<<<< HEAD
 		serviceIsAllowedAction := hasPermissionInToken(id.GetTokenDelegatedPermissions(), req.Group, req.Resource, req.Verb, req.Name)
-=======
-		// Make sure the service is allowed to perform the requested action
-		action := fmt.Sprintf("%s/%s:%s", req.Group, req.Resource, req.Verb)
-		// Granular action includes the name of the resource
-		granularAction := fmt.Sprintf("%s/%s/%s:%s", req.Group, req.Resource, req.Name, req.Verb)
-
-		serviceIsAllowedAction := false
-		for _, p := range id.GetTokenDelegatedPermissions() {
-			if p == action || p == granularAction {
-				serviceIsAllowedAction = true
-				break
-			}
-		}
 		span.SetAttributes(attribute.Bool("service_allowed", serviceIsAllowedAction))
->>>>>>> 5ae10177
 		if !serviceIsAllowedAction {
 			return checkResponseDenied, nil
 		}
